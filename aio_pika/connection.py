--- conflicted
+++ resolved
@@ -7,6 +7,7 @@
 import pika.channel
 from pika import ConnectionParameters
 from pika.credentials import PlainCredentials
+from pika.spec import REPLY_SUCCESS
 from yarl import URL
 
 from . import exceptions
@@ -14,6 +15,8 @@
 from .channel import Channel
 from .common import FutureStore, State
 from .tools import create_future
+from .adapter import AsyncioConnection
+
 
 log = getLogger(__name__)
 
@@ -145,17 +148,10 @@
 
             connection = AsyncioConnection(
                 parameters=self.__connection_parameters,
-<<<<<<< HEAD
-                loop=self.loop,
+                custom_ioloop=self.loop,
                 on_open_callback=future.set_result,
                 on_close_callback=partial(self._on_connection_lost, future),
                 on_open_error_callback=partial(self._on_connection_refused, future),
-=======
-                custom_ioloop=self.loop,
-                on_open_callback=f.set_result,
-                on_close_callback=_on_connection_lost,
-                on_open_error_callback=_on_connection_refused,
->>>>>>> 07e230ca
             )
 
             connection.channel_cleanup_callback = self._channel_cleanup
@@ -197,15 +193,10 @@
         with (yield from self.__write_lock):
             log.debug("Creating AMQP channel for connection: %r", self)
 
-<<<<<<< HEAD
-            channel = self.CHANNEL_CLASS(self, self.loop, self.future_store)
-            yield from channel.initialize(channel_number)
-=======
             channel = self.CHANNEL_CLASS(self, self.loop, self.future_store,
                                          channel_number=channel_number,
                                          publisher_confirms=publisher_confirms)
             yield from channel.initialize()
->>>>>>> 07e230ca
 
             log.debug("Channel created: %r", channel)
 
@@ -220,7 +211,7 @@
         self._connection.close()
 
         while not self.is_closed:
-            yield
+            yield from asyncio.sleep(0.1, loop=self.loop)
 
 
 @asyncio.coroutine
